--- conflicted
+++ resolved
@@ -19,7 +19,6 @@
 of training looks like this:
 ```
 ...
-INFO: Speed: 356.66 samples/sec
 INFO: Speed: 357.72 samples/sec
 INFO: == Epoch 020 ==========
 INFO: ## Training summary
@@ -27,10 +26,9 @@
 INFO:         perplexity = 4.3373
 INFO:               time = 87.2631 seconds
 INFO: ## Validation summary
-<<<<<<< HEAD
 INFO:                NLL = 1.6374
 INFO:         perplexity = 5.1418
-INFO: Saved checkpoint to 'examples/char-lstm/checkpoints/ptb-0020.params'
+INFO: Saved checkpoint to 'char-lstm/checkpoints/ptb-0020.params'
 INFO: Speed: 368.74 samples/sec
 INFO: Speed: 361.04 samples/sec
 INFO: Speed: 360.02 samples/sec
@@ -50,43 +48,14 @@
 INFO: Speed: 360.24 samples/sec
 INFO: Speed: 360.32 samples/sec
 INFO: Speed: 362.38 samples/sec
-=======
-INFO:                NLL = 2.0452
-INFO:         perplexity = 7.7307
-INFO: Saved checkpoint to 'examples/char-lstm/checkpoints/ptb-0020.params'
-INFO: Speed: 366.23 samples/sec
-INFO: Speed: 360.19 samples/sec
-INFO: Speed: 355.77 samples/sec
-INFO: Speed: 356.83 samples/sec
-INFO: Speed: 354.80 samples/sec
-INFO: Speed: 349.89 samples/sec
-INFO: Speed: 352.00 samples/sec
-INFO: Speed: 358.46 samples/sec
-INFO: Speed: 356.58 samples/sec
-INFO: Speed: 353.03 samples/sec
-INFO: Speed: 351.98 samples/sec
-INFO: Speed: 365.54 samples/sec
-INFO: Speed: 359.14 samples/sec
-INFO: Speed: 355.60 samples/sec
-INFO: Speed: 362.44 samples/sec
-INFO: Speed: 359.01 samples/sec
-INFO: Speed: 357.99 samples/sec
-INFO: Speed: 350.07 samples/sec
-INFO: Speed: 358.03 samples/sec
->>>>>>> 75c32cd7
 INFO: == Epoch 021 ==========
 INFO: ## Training summary
 INFO:                NLL = 1.4655
 INFO:         perplexity = 4.3297
 INFO:               time = 86.9243 seconds
 INFO: ## Validation summary
-<<<<<<< HEAD
 INFO:                NLL = 1.6366
 INFO:         perplexity = 5.1378
-=======
-INFO:                NLL = 2.0458
-INFO:         perplexity = 7.7353
->>>>>>> 75c32cd7
 INFO: Saved checkpoint to 'examples/char-lstm/checkpoints/ptb-0021.params'
 ```
 
